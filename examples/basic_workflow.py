--- conflicted
+++ resolved
@@ -121,9 +121,6 @@
 
             del aug_imu_data, evaluator, aug_sample
 
-<<<<<<< HEAD
-=======
 
->>>>>>> 3d3bee6a
 if __name__ == "__main__":
     main()